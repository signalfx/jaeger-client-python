# Copyright (c) 2016-2018 Uber Technologies, Inc.
#
# Licensed under the Apache License, Version 2.0 (the "License");
# you may not use this file except in compliance with the License.
# You may obtain a copy of the License at
#
# http://www.apache.org/licenses/LICENSE-2.0
#
# Unless required by applicable law or agreed to in writing, software
# distributed under the License is distributed on an "AS IS" BASIS,
# WITHOUT WARRANTIES OR CONDITIONS OF ANY KIND, either express or implied.
# See the License for the specific language governing permissions and
# limitations under the License.

from __future__ import absolute_import

import logging
import os
import threading

import opentracing
from opentracing.propagation import Format
from . import Tracer
from .local_agent_net import LocalAgentReader, LocalAgentSender
from .throttler import RemoteThrottler
from .reporter import (
    Reporter,
    CompositeReporter,
    LoggingReporter,
)
from .senders import HTTPSender
from .sampler import (
    ConstSampler,
    ProbabilisticSampler,
    RateLimitingSampler,
    RemoteControlledSampler,
)
from .constants import (
    DEFAULT_SAMPLING_INTERVAL,
    DEFAULT_FLUSH_INTERVAL,
    SAMPLER_TYPE_CONST,
    SAMPLER_TYPE_PROBABILISTIC,
    SAMPLER_TYPE_RATE_LIMITING,
    TRACE_ID_HEADER,
    BAGGAGE_HEADER_PREFIX,
    DEBUG_ID_HEADER_KEY,
    MAX_TAG_VALUE_LENGTH,
    DEFAULT_THROTTLER_REFRESH_INTERVAL,
)
from .metrics import LegacyMetricsFactory, MetricsFactory, Metrics
from .utils import get_boolean, ErrorReporter
from .codecs import B3Codec

DEFAULT_REPORTING_HOST = 'localhost'
DEFAULT_REPORTING_PORT = 6831
DEFAULT_SAMPLING_PORT = 5778
DEFAULT_THROTTLER_PORT = DEFAULT_SAMPLING_PORT
LOCAL_AGENT_DEFAULT_ENABLED = True

logger = logging.getLogger('jaeger_tracing')


class Config(object):
    """
    Wraps a YAML configuration section for configuring Jaeger Tracer.

    service_name is required, but can be passed either as constructor
    parameter, or as config property.

    Example:

    .. code-block:: yaml

        enabled: true
        reporter_batch_size: 10
        logging: true
        metrics: true
        sampler:
            type: const
            param: true

    """

    _initialized = False
    _initialized_lock = threading.Lock()

    def __init__(self, config, metrics=None, service_name=None, metrics_factory=None,
                 validate=False, scope_manager=None):
        """
        :param metrics: an instance of Metrics class, or None. This parameter
            has been deprecated, please use metrics_factory instead.
        :param service_name: default service name.
            Can be overwritten by config['service_name'].
        :param metrics_factory: an instance of MetricsFactory class, or None.
        :param scope_manager: a class implementing a scope manager, or None for
            default (ThreadLocalScopeManager).
        """
        self.config = config
        if validate:
            self._validate_config(config)
<<<<<<< HEAD
        self.config = config
        self.scope_manager = scope_manager
=======
            self._validate_auth()
>>>>>>> d6376b5a
        if get_boolean(self.config.get('metrics', True), True):
            self._metrics_factory = metrics_factory or LegacyMetricsFactory(metrics or Metrics())
        else:
            # if metrics are explicitly disabled, use a dummy
            self._metrics_factory = MetricsFactory()
        self._service_name = config.get('service_name', service_name)
        if not self._service_name:
            raise ValueError('service_name required in the config or param')

        self._error_reporter = ErrorReporter(
            metrics=Metrics(),
            logger=logger if self.logging else None,
        )

    def _validate_config(self, config):
        allowed_keys = ['logging',
                        'local_agent',
                        'sampler',
                        'tags',
                        'enabled',
                        'reporter_batch_size',
                        'propagation',
                        'max_tag_value_length',
                        'reporter_flush_interval',
                        'sampling_refresh_interval',
                        'trace_id_header',
                        'baggage_header_prefix',
                        'service_name',
                        'throttler',
                        'jaeger_endpoint',
                        'jaeger_auth_token',
                        'jaeger_user',
                        'jaeger_password']
        config_keys = config.keys()
        unexpected_config_keys = [k for k in config_keys if k not in allowed_keys]
        if unexpected_config_keys:
            raise ValueError('Unexpected keys found in config:{}'.
                             format(','.join(unexpected_config_keys)))

    def _validate_auth(self):
        if self.jaeger_auth_token and (self.jaeger_user or self.jaeger_password):
            raise ValueError('Cannot accept both jaeger_auth_token and '
                             'jaeger_user/jaeger_password for authentication')
        if bool(self.jaeger_user) != bool(self.jaeger_password):
            raise ValueError('Must provide both jaeger_user and jaeger_password for '
                             'authentication.')

    @property
    def service_name(self):
        return self._service_name

    @property
    def metrics(self):
        return self._metrics

    @property
    def error_reporter(self):
        return self._error_reporter

    @property
    def enabled(self):
        return get_boolean(self.config.get('enabled', True), True)

    @property
    def reporter_batch_size(self):
        return int(self.config.get('reporter_batch_size', 10))

    @property
    def reporter_queue_size(self):
        return int(self.config.get('reporter_queue_size', 100))

    @property
    def logging(self):
        return get_boolean(self.config.get('logging', False), False)

    @property
    def trace_id_header(self):
        """
        :return: Returns the name of the HTTP header used to encode trace ID
        """
        return self.config.get('trace_id_header', TRACE_ID_HEADER)

    @property
    def baggage_header_prefix(self):
        """
        :return: Returns the prefix for HTTP headers used to record baggage
        items
        """
        return self.config.get('baggage_header_prefix', BAGGAGE_HEADER_PREFIX)

    @property
    def debug_id_header(self):
        """
        :return: Returns the name of HTTP header or a TextMap carrier key
        which, if found in the carrier, forces the trace to be sampled as
        "debug" trace. The value of the header is recorded as the tag on the
        root span, so that the trace can be found in the UI using this value
        as a correlation ID.
        """
        return self.config.get('debug_id_header', DEBUG_ID_HEADER_KEY)

    @property
    def max_tag_value_length(self):
        """
        :return: Returns max allowed tag value length. Longer values will
        be truncated.
        """
        return self.config.get('max_tag_value_length', MAX_TAG_VALUE_LENGTH)

    @property
    def sampler(self):
        sampler_config = self.config.get('sampler', {})
        sampler_type = sampler_config.get('type', None)
        sampler_param = sampler_config.get('param', None)
        if not sampler_type:
            return None
        elif sampler_type == SAMPLER_TYPE_CONST:
            return ConstSampler(decision=get_boolean(sampler_param, False))
        elif sampler_type == SAMPLER_TYPE_PROBABILISTIC:
            return ProbabilisticSampler(rate=float(sampler_param))
        elif sampler_type in [SAMPLER_TYPE_RATE_LIMITING, 'rate_limiting']:
            return RateLimitingSampler(
                max_traces_per_second=float(sampler_param))

        raise ValueError('Unknown sampler type %s' % sampler_type)

    @property
    def sampling_refresh_interval(self):
        return self.config.get('sampling_refresh_interval',
                               DEFAULT_SAMPLING_INTERVAL)

    @property
    def reporter_flush_interval(self):
        return self.config.get('reporter_flush_interval',
                               DEFAULT_FLUSH_INTERVAL)

    def local_agent_group(self):
        return self.config.get('local_agent', None)

    @property
    def local_agent_enabled(self):
        # noinspection PyBroadException
        try:
            return get_boolean(self.local_agent_group().get('enabled',
                               LOCAL_AGENT_DEFAULT_ENABLED),
                               LOCAL_AGENT_DEFAULT_ENABLED)
        except:
            return LOCAL_AGENT_DEFAULT_ENABLED

    @property
    def local_agent_sampling_port(self):
        # noinspection PyBroadException
        try:
            return int(self.local_agent_group()['sampling_port'])
        except:
            return DEFAULT_SAMPLING_PORT

    @property
    def local_agent_reporting_port(self):
        # noinspection PyBroadException
        try:
            return int(self.local_agent_group()['reporting_port'])
        except:
            pass

        try:
            return int(os.getenv('JAEGER_AGENT_PORT'))
        except:
            return DEFAULT_REPORTING_PORT

    @property
    def local_agent_reporting_host(self):
        # noinspection PyBroadException
        try:
            return self.local_agent_group()['reporting_host']
        except:
            return DEFAULT_REPORTING_HOST

    @property
    def max_operations(self):
        return self.config.get('max_operations', None)

    @property
    def tags(self):
        """
        :return: Returns tags from config and `JAEGER_TAGS` environment variable
        to use as process-wide tracer tags
        """
        tags = self.config.get('tags', {})
        env_tags = os.environ.get('JAEGER_TAGS', '')
        if env_tags:
            for kv in env_tags.split(','):
                key, value = kv.split('=')
                tags[key.strip()] = value.strip()
        return tags

    @property
    def propagation(self):
        propagation = self.config.get('propagation')
        if propagation == 'b3':
            # replace the codec with a B3 enabled instance
            return {Format.HTTP_HEADERS: B3Codec()}
        return {}

    def throttler_group(self):
        return self.config.get('throttler', None)

    @property
    def throttler_port(self):
        throttler_config = self.throttler_group()
        if throttler_config is None:
            return None
        # noinspection PyBroadException
        try:
            return int(throttler_config['port'])
        except:
            return DEFAULT_THROTTLER_PORT

    @property
    def throttler_refresh_interval(self):
        throttler_config = self.throttler_group()
        if throttler_config is None:
            return None
        # noinspection PyBroadException
        try:
            return int(throttler_config['refresh_interval'])
        except:
            return DEFAULT_THROTTLER_REFRESH_INTERVAL

    @property
    def jaeger_endpoint(self):
        return self.config.get('jaeger_endpoint', os.getenv('JAEGER_ENDPOINT'))

    @property
    def jaeger_auth_token(self):
        return self.config.get('jaeger_auth_token', os.getenv('JAEGER_AUTH_TOKEN'))

    @property
    def jaeger_user(self):
        return self.config.get('jaeger_user', os.getenv('JAEGER_USER'))

    @property
    def jaeger_password(self):
        return self.config.get('jaeger_password', os.getenv('JAEGER_PASSWORD'))

    @staticmethod
    def initialized():
        with Config._initialized_lock:
            return Config._initialized

    def initialize_tracer(self, io_loop=None):
        """
        Initialize Jaeger Tracer based on the passed `jaeger_client.Config`.
        Save it to `opentracing.tracer` global variable.
        Only the first call to this method has any effect.
        """

        with Config._initialized_lock:
            if Config._initialized:
                logger.warn('Jaeger tracer already initialized, skipping')
                return
            Config._initialized = True

        tracer = self.new_tracer(io_loop)

        self._initialize_global_tracer(tracer=tracer)
        return tracer

    def new_tracer(self, io_loop=None):
        """
        Create a new Jaeger Tracer based on the passed `jaeger_client.Config`.
        Does not set `opentracing.tracer` global variable.
        """
        channel = self._create_local_agent_channel(
            io_loop=io_loop,
            reader=bool(self.jaeger_endpoint)
        )
        sender = None
        if self.jaeger_endpoint:
            sender = HTTPSender(
                endpoint=self.jaeger_endpoint,
                auth_token=self.jaeger_auth_token,
                user=self.jaeger_user,
                password=self.jaeger_password,
                io_loop=channel.io_loop
            )

        sampler = self.sampler
        if not sampler:
            sampler = RemoteControlledSampler(
                channel=channel,
                service_name=self.service_name,
                logger=logger,
                metrics_factory=self._metrics_factory,
                error_reporter=self.error_reporter,
                sampling_refresh_interval=self.sampling_refresh_interval,
                max_operations=self.max_operations)
        logger.info('Using sampler %s', sampler)

        reporter = Reporter(
            channel=channel,
            queue_capacity=self.reporter_queue_size,
            batch_size=self.reporter_batch_size,
            flush_interval=self.reporter_flush_interval,
            logger=logger,
            metrics_factory=self._metrics_factory,
            error_reporter=self.error_reporter,
            sender=sender
        )

        if self.logging:
            reporter = CompositeReporter(reporter, LoggingReporter(logger))

        if not self.throttler_group() is None:
            throttler = RemoteThrottler(
                channel,
                self.service_name,
                refresh_interval=self.throttler_refresh_interval,
                logger=logger,
                metrics_factory=self._metrics_factory,
                error_reporter=self.error_reporter)
        else:
            throttler = None

        return self.create_tracer(
            reporter=reporter,
            sampler=sampler,
            throttler=throttler,
        )

    def create_tracer(self, reporter, sampler, throttler=None):
        return Tracer(
            service_name=self.service_name,
            reporter=reporter,
            sampler=sampler,
            metrics_factory=self._metrics_factory,
            trace_id_header=self.trace_id_header,
            baggage_header_prefix=self.baggage_header_prefix,
            debug_id_header=self.debug_id_header,
            tags=self.tags,
            max_tag_value_length=self.max_tag_value_length,
            extra_codecs=self.propagation,
            throttler=throttler,
            scope_manager=self.scope_manager,
        )

    def _initialize_global_tracer(self, tracer):
        opentracing.tracer = tracer
        logger.info('opentracing.tracer initialized to %s[app_name=%s]',
                    tracer, self.service_name)

    def _create_local_agent_channel(self, io_loop, reader=False):
        """
        Create an out-of-process channel communicating to local jaeger-agent.
        Spans are submitted as SOCK_DGRAM Thrift, sampling strategy is polled
        via JSON HTTP.

        :param self: instance of Config
        """
        if reader:
            logger.info('Initializing Jaeger Tracer with HTTP reporter')
            Agent = LocalAgentReader
        else:
            logger.info('Initializing Jaeger Tracer with UDP reporter')
            Agent = LocalAgentSender

        return Agent(
            host=self.local_agent_reporting_host,
            sampling_port=self.local_agent_sampling_port,
            reporting_port=self.local_agent_reporting_port,
            throttling_port=self.throttler_port,
            io_loop=io_loop
        )<|MERGE_RESOLUTION|>--- conflicted
+++ resolved
@@ -96,14 +96,11 @@
             default (ThreadLocalScopeManager).
         """
         self.config = config
+        self.scope_manager = scope_manager
         if validate:
             self._validate_config(config)
-<<<<<<< HEAD
-        self.config = config
-        self.scope_manager = scope_manager
-=======
             self._validate_auth()
->>>>>>> d6376b5a
+
         if get_boolean(self.config.get('metrics', True), True):
             self._metrics_factory = metrics_factory or LegacyMetricsFactory(metrics or Metrics())
         else:
